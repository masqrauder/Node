// Copyright (c) 2017-2019, Substratum LLC (https://substratum.net) and/or its affiliates. All rights reserved.

use masq_lib::constants::{CURRENT_LOGFILE_NAME, DEFAULT_UI_PORT};
use masq_lib::test_utils::utils::{ensure_node_home_directory_exists, TEST_DEFAULT_CHAIN_NAME};
use masq_lib::utils::localhost;
use node_lib::test_utils::await_value;
use std::env;
use std::io;
use std::net::SocketAddr;
use std::ops::Drop;
use std::path::{Path, PathBuf};
use std::process;
use std::process::Output;
use std::thread;
use std::time::Duration;
use std::time::Instant;

pub struct MASQNode {
    pub logfile_contents: String,
    pub data_dir: PathBuf,
    child: Option<process::Child>,
    output: Option<Output>,
}

#[derive(Clone)]
pub struct CommandConfig {
    pub args: Vec<String>,
}

impl CommandConfig {
    pub fn new() -> CommandConfig {
        CommandConfig { args: vec![] }
    }

    #[allow(dead_code)]
    pub fn opt(mut self, option: &str) -> CommandConfig {
        self.args.push(option.to_string());
        self
    }

    pub fn pair(mut self, option: &str, value: &str) -> CommandConfig {
        self.args.push(option.to_string());
        self.args.push(value.to_string());
        self
    }

    pub fn value_of(&self, parameter: &str) -> Option<String> {
        for n in 0..self.args.len() {
            if self.args[n] == parameter {
                if (n + 1) >= self.args.len() {
                    return None;
                }
                return Some(self.args[n + 1].clone());
            }
        }
        None
    }
}

impl Drop for MASQNode {
    fn drop(&mut self) {
        let _ = self.kill();
    }
}

impl MASQNode {
    pub fn path_to_logfile(data_dir: &PathBuf) -> Box<Path> {
        data_dir.join(CURRENT_LOGFILE_NAME).into_boxed_path()
    }

    pub fn path_to_database(data_dir: &PathBuf) -> Box<Path> {
        data_dir.join("node-data.db").into_boxed_path()
    }

    #[allow(dead_code)]
    pub fn output(&mut self) -> Option<Output> {
        self.output.take()
    }

    pub fn start_daemon(
        test_name: &str,
        config_opt: Option<CommandConfig>,
        ensure_start: bool,
    ) -> MASQNode {
        Self::start_something(
            test_name,
            config_opt,
            ensure_start,
            Self::make_daemon_command,
        )
    }

    #[allow(dead_code)]
<<<<<<< HEAD
=======
    pub fn start_standard(
        test_name: &str,
        config_opt: Option<CommandConfig>,
        ensure_start: bool,
    ) -> MASQNode {
        Self::start_something(test_name, config_opt, ensure_start, Self::make_node_command)
    }

    #[allow(dead_code)]
    pub fn run_dump_config(test_name: &str) -> String {
        let data_dir = ensure_node_home_directory_exists("integration", test_name);
        let mut command = MASQNode::make_dump_config_command(&data_dir);
        let output = command.output().unwrap();
        let stdout = String::from_utf8_lossy(&output.stdout);
        let stderr = String::from_utf8_lossy(&output.stderr);
        format!("stdout:\n{}\nstderr:\n{}", stdout, stderr)
    }

    #[allow(dead_code)]
>>>>>>> 7b6428af
    pub fn wait_for_log(&mut self, pattern: &str, limit_ms: Option<u64>) {
        let regex = regex::Regex::new(pattern).unwrap();
        let real_limit_ms = limit_ms.unwrap_or(0xFFFFFFFF);
        let started_at = Instant::now();
        let path_to_logfile = Self::path_to_logfile(&self.data_dir);
        loop {
            match std::fs::read_to_string(&path_to_logfile) {
                Ok(contents) => {
                    self.logfile_contents = contents;
                    if regex.is_match(&self.logfile_contents[..]) {
                        break;
                    }
                }
                Err(e) => {
                    eprintln!("Could not read logfile at {:?}: {:?}", path_to_logfile, e);
                }
            };
            assert_eq!(
                MASQNode::millis_since(started_at) < real_limit_ms,
                true,
                "Timeout: waited for more than {}ms without finding '{}' in these logs:\n{}\n",
                real_limit_ms,
                pattern,
                self.logfile_contents
            );
            thread::sleep(Duration::from_millis(200));
        }
    }

    #[allow(dead_code)]
    pub fn wait_for_exit(&mut self) -> Option<Output> {
        let child_opt = self.child.take();
        let output_opt = self.output.take();
        match (child_opt, output_opt) {
            (None, Some(output)) => {
                self.output = Some(output);
                self.output.clone()
            }
            (Some(child), None) => match child.wait_with_output() {
                Ok(output) => Some(output),
                Err(e) => panic!("{:?}", e),
            },
            (Some(_), Some(_)) => panic!("Internal error: Inconsistent MASQ Node state"),
            (None, None) => None,
        }
    }

    #[cfg(not(target_os = "windows"))]
    pub fn kill(&mut self) -> Result<process::ExitStatus, io::Error> {
        let child_opt = self.child.take();
        let output_opt = self.output.take();
        Ok(match (child_opt, output_opt) {
            (Some(mut child), None) => {
                child.kill()?;
                let result = child.wait()?;
                self.output = Some(Output {
                    status: result,
                    stdout: vec![],
                    stderr: vec![],
                });
                result
            }
            (None, Some(output)) => {
                let result = output.status.clone();
                self.output = Some(output);
                result
            }
            (Some(_), Some(_)) => panic!("Internal error: Inconsistent MASQ Node state"),
            (None, None) => return Err(io::Error::from(io::ErrorKind::InvalidData)),
        })
    }

    #[cfg(target_os = "windows")]
    pub fn kill(&mut self) -> Result<(), io::Error> {
        let mut command = process::Command::new("taskkill");
        command.args(&["/IM", "MASQNode.exe", "/F"]);
        let _ = command.output().expect("Couldn't kill MASQNode.exe");
        self.child.take();
        // Be nice if we could figure out how to populate self.output here
        Ok(()) //Could it be left like that?
    }

    pub fn remove_logfile(data_dir: &PathBuf) -> Box<Path> {
        let logfile_path = Self::path_to_logfile(data_dir);
        match std::fs::remove_file(&logfile_path) {
            Ok(_) => (),
            Err(ref e) if e.kind() == std::io::ErrorKind::NotFound => (),
            Err(ref e) => panic!("{:?}", e),
        }
        logfile_path
    }

    pub fn remove_database(data_dir: &PathBuf) {
        let database = Self::path_to_database(data_dir);
        match std::fs::remove_file(database.clone()) {
            Ok(_) => (),
            Err(ref e) if e.kind() == io::ErrorKind::NotFound => (),
            Err(e) => panic!(
                "Couldn't remove preexisting database at {:?}: {}",
                database, e
            ),
        }
    }

    fn start_something<F: FnOnce(&PathBuf, Option<CommandConfig>) -> process::Command>(
        test_name: &str,
        config_opt: Option<CommandConfig>,
        ensure_start: bool,
        command_getter: F,
    ) -> MASQNode {
        let data_dir = ensure_node_home_directory_exists("integration", test_name);
        Self::remove_logfile(&data_dir);
        let ui_port = Self::ui_port_from_config_opt(&config_opt);
        let mut command = command_getter(&data_dir, config_opt);
        eprintln!("{:?}", command);
        let child = command.spawn().unwrap();
        let mut result = MASQNode {
            logfile_contents: String::new(),
            data_dir,
            child: Some(child),
            output: None,
        };
        if ensure_start {
            result.wait_for_node(ui_port).unwrap();
        }
        result
    }

    fn millis_since(started_at: Instant) -> u64 {
        let interval = Instant::now().duration_since(started_at);
        let second_milliseconds = interval.as_secs() * 1000;
        let nanosecond_milliseconds = (interval.subsec_nanos() as u64) / 1000000;
        second_milliseconds + nanosecond_milliseconds
    }

    fn make_daemon_command(data_dir: &PathBuf, config: Option<CommandConfig>) -> process::Command {
        Self::remove_database(data_dir);
        let mut command = command_to_start();
        let mut args = Self::daemon_args();
        args.extend(match config {
            Some(c) => c.args,
            None => vec![],
        });
        command.args(&args);
        command
    }

    fn make_node_command(data_dir: &PathBuf, config: Option<CommandConfig>) -> process::Command {
        Self::remove_database(data_dir);
        let mut command = command_to_start();
        let mut args = Self::standard_args();
        args.extend(Self::get_extra_args(data_dir, config));
        command.args(&args);
        command
    }

    #[allow(dead_code)]
    fn make_dump_config_command(data_dir: &PathBuf) -> process::Command {
        Self::remove_database(&data_dir);
        let mut command = command_to_start();
        let args = Self::dump_config_args();
        command.args(&args);
        command
    }

    fn daemon_args() -> Vec<String> {
        apply_prefix_parameters(CommandConfig::new())
            .opt("--initialization")
            .args
    }

    fn standard_args() -> Vec<String> {
        apply_prefix_parameters(CommandConfig::new())
            .pair("--neighborhood-mode", "zero-hop")
            .pair(
                "--consuming-private-key",
                "CCCCCCCCCCCCCCCCCCCCCCCCCCCCCCCCCCCCCCCCCCCCCCCCCCCCCCCCCCCCCCCC",
            )
            .pair("--chain", TEST_DEFAULT_CHAIN_NAME)
            .pair("--log-level", "trace")
            .args
    }

    #[allow(dead_code)]
    fn dump_config_args() -> Vec<String> {
        apply_prefix_parameters(CommandConfig::new())
            .opt("--dump-config")
            .args
    }

<<<<<<< HEAD
    fn get_extra_args(config_opt: Option<CommandConfig>) -> Vec<String> {
=======
    fn get_extra_args(data_dir: &PathBuf, config_opt: Option<CommandConfig>) -> Vec<String> {
>>>>>>> 7b6428af
        let mut args = config_opt.unwrap_or(CommandConfig::new()).args;
        if !args.contains(&"--data-directory".to_string()) {
            args.push("--data-directory".to_string());
            args.push(data_dir.to_string_lossy().to_string());
        }
        args
    }

    fn wait_for_node(&mut self, ui_port: u16) -> Result<(), String> {
        let result = await_value(Some((600, 6000)), || {
            let address = SocketAddr::new(localhost(), ui_port);
            match std::net::TcpStream::connect_timeout(&address, Duration::from_millis(100)) {
                Ok(stream) => {
                    stream.shutdown(std::net::Shutdown::Both).unwrap();
                    Ok(())
                }
                Err(e) => Err(format!("Can't connect yet on port {}: {:?}", ui_port, e)),
            }
        });
        if result.is_err() {
            self.kill().map_err(|e| format!("{:?}", e))?;
        };
        result
    }

    fn ui_port_from_config_opt(config_opt: &Option<CommandConfig>) -> u16 {
        match config_opt {
            None => DEFAULT_UI_PORT,
            Some(config) => match config.value_of("--ui-port") {
                None => DEFAULT_UI_PORT,
                Some(ui_port_string) => ui_port_string.parse::<u16>().unwrap(),
            },
        }
    }
}

#[cfg(target_os = "windows")]
fn command_to_start() -> process::Command {
    process::Command::new("cmd")
}

#[cfg(not(target_os = "windows"))]
fn command_to_start() -> process::Command {
    let test_command = env::args().next().unwrap();
    let debug_or_release = test_command
        .split("/")
        .skip_while(|s| s != &"target")
        .skip(1)
        .next()
        .unwrap();
    let bin_dir = &format!("target/{}", debug_or_release);
    let command_to_start = &format!("{}/MASQNode", bin_dir);
    process::Command::new(command_to_start)
}

#[cfg(target_os = "windows")]
fn apply_prefix_parameters(command_config: CommandConfig) -> CommandConfig {
    command_config.pair("/c", &node_command())
}

#[cfg(not(target_os = "windows"))]
fn apply_prefix_parameters(command_config: CommandConfig) -> CommandConfig {
    command_config
}

#[cfg(target_os = "windows")]
#[allow(dead_code)]
fn node_command() -> String {
    let test_command = env::args().next().unwrap();
    let debug_or_release = test_command
        .split("\\")
        .skip_while(|s| s != &"target")
        .skip(1)
        .next()
        .unwrap();
    let bin_dir = &format!("target\\{}", debug_or_release);
    format!("{}\\MASQNode.exe", bin_dir)
}<|MERGE_RESOLUTION|>--- conflicted
+++ resolved
@@ -91,8 +91,6 @@
     }
 
     #[allow(dead_code)]
-<<<<<<< HEAD
-=======
     pub fn start_standard(
         test_name: &str,
         config_opt: Option<CommandConfig>,
@@ -112,7 +110,6 @@
     }
 
     #[allow(dead_code)]
->>>>>>> 7b6428af
     pub fn wait_for_log(&mut self, pattern: &str, limit_ms: Option<u64>) {
         let regex = regex::Regex::new(pattern).unwrap();
         let real_limit_ms = limit_ms.unwrap_or(0xFFFFFFFF);
@@ -303,11 +300,7 @@
             .args
     }
 
-<<<<<<< HEAD
-    fn get_extra_args(config_opt: Option<CommandConfig>) -> Vec<String> {
-=======
     fn get_extra_args(data_dir: &PathBuf, config_opt: Option<CommandConfig>) -> Vec<String> {
->>>>>>> 7b6428af
         let mut args = config_opt.unwrap_or(CommandConfig::new()).args;
         if !args.contains(&"--data-directory".to_string()) {
             args.push("--data-directory".to_string());
