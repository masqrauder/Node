// Copyright (c) 2019-2021, MASQ (https://masq.ai). All rights reserved.

use crate::bootstrapper::RealUser;
use crate::daemon::launcher::LauncherReal;
use crate::daemon::{
    ChannelFactory, ChannelFactoryReal, Daemon, DaemonBindMessage, Launcher, Recipients,
};
use crate::node_configurator::node_configurator_initialization::InitializationConfig;
use crate::node_configurator::{port_is_busy, DirsWrapper};
use crate::server_initializer::LoggerInitializerWrapper;
use crate::sub_lib::main_tools::main_with_args;
use crate::sub_lib::ui_gateway::UiGatewayConfig;
use crate::ui_gateway::UiGateway;
use actix::{Actor, System, SystemRunner};
use crossbeam_channel::{unbounded, Receiver, Sender};
use flexi_logger::LevelFilter;
use itertools::Itertools;
use masq_lib::command::{StdStreams};
use std::collections::HashMap;
use crate::daemon::daemonization::daemonizer::{DaemonHandleFactory};
#[cfg(target_os = "linux")]
use crate::daemon::daemonization::daemonizer_linux::DaemonHandleFactoryReal;
#[cfg(target_os = "macos")]
use crate::daemon::daemonization::daemonizer_macos::DaemonHandleFactoryReal;
#[cfg(target_os = "windows")]
use crate::daemon::daemonization::daemonizer_windows::DaemonHandleFactoryReal;

pub trait RecipientsFactory {
    fn make(&self, launcher: Box<dyn Launcher>, ui_port: u16) -> Recipients;
}

#[derive(Default)]
pub struct RecipientsFactoryReal {}

impl RecipientsFactory for RecipientsFactoryReal {
    fn make(&self, launcher: Box<dyn Launcher>, ui_port: u16) -> Recipients {
        let ui_gateway_addr = UiGateway::new(&UiGatewayConfig {
            ui_port,
            node_descriptor: "".to_string(), // irrelevant; field should be removed
        })
        .start();
        let daemon_addr = Daemon::new(launcher).start();
        Recipients {
            ui_gateway_from_sub: ui_gateway_addr.clone().recipient(),
            ui_gateway_to_sub: ui_gateway_addr.clone().recipient(),
            from_ui_subs: vec![daemon_addr.clone().recipient()],
            crash_notification_sub: daemon_addr.clone().recipient(),
            bind_message_subs: vec![daemon_addr.recipient(), ui_gateway_addr.recipient()],
        }
    }
}

impl RecipientsFactoryReal {
    pub fn new() -> Self {
        Self::default()
    }
}

#[allow(clippy::type_complexity)]
impl ChannelFactory for ChannelFactoryReal {
    fn make(
        &self,
    ) -> (
        Sender<HashMap<String, String>>,
        Receiver<HashMap<String, String>>,
    ) {
        unbounded()
    }
}

pub struct DaemonInitializer {
    config: InitializationConfig,
    daemon_handle_factory: Box::<dyn DaemonHandleFactory>,
    channel_factory: Box<dyn ChannelFactory>,
    recipients_factory: Box<dyn RecipientsFactory>,
    rerunner: Box<dyn Rerunner>,
}

impl DaemonInitializer {
    pub fn go(mut self, streams: &mut StdStreams<'_>, _args: &[String]) -> u8 {
        if port_is_busy(self.config.ui_port) {
<<<<<<< HEAD
            writeln!(streams.stderr, "There appears to be a process already listening on port {}; are you sure there's not a Daemon already running?", self.config.ui_port).expect("writeln failed");
=======
            short_writeln! (streams.stderr, "There appears to be a process already listening on port {}; are you sure there's not a Daemon already running?", self.config.ui_port);
>>>>>>> c71a6f52
            return 1;
        }
        if let Err (e) = crate::daemon::daemonization::daemonizer::daemonize (
            move || {
                let _handle = self.daemon_handle_factory.make()?;
                let system = System::new("daemon");
                let (sender, receiver) = self.channel_factory.make();

                self.bind(sender);

                self.split(system, receiver);

                Ok(())
            }
        ) {
            writeln!(streams.stderr, "I could not daemonize the Daemon: {:?}", e).expect("writeln failed");
            return 1;
        }
        0
    }
}

pub trait Rerunner {
    fn rerun(&self, args: Vec<String>);
}

#[derive(Default)]
pub struct RerunnerReal {}

impl Rerunner for RerunnerReal {
    fn rerun(&self, args: Vec<String>) {
        let mut prefixed_args = vec![String::new()];
        prefixed_args.extend(args);
        eprintln!("------\nRerunning with args: {:?}\n------", prefixed_args);
        main_with_args(&prefixed_args);
    }
}

impl RerunnerReal {
    pub fn new() -> RerunnerReal {
        RerunnerReal {}
    }
}

impl DaemonInitializer {
    pub fn new(
        dirs_wrapper: &dyn DirsWrapper,
        mut logger_initializer_wrapper: Box<dyn LoggerInitializerWrapper>,
        config: InitializationConfig,
        channel_factory: Box<dyn ChannelFactory>,
        recipients_factory: Box<dyn RecipientsFactory>,
        rerunner: Box<dyn Rerunner>,
    ) -> DaemonInitializer {
        logger_initializer_wrapper.init(
            dirs_wrapper
                .data_dir()
                .expect("No data directory")
                .join("MASQ"),
            &RealUser::new(None, None, None).populate(dirs_wrapper),
            LevelFilter::Trace,
            Some("daemon"),
        );
        DaemonInitializer {
            config,
            daemon_handle_factory: Box::new (DaemonHandleFactoryReal::new()),
            channel_factory,
            recipients_factory,
            rerunner,
        }
    }

    fn bind(&mut self, sender: Sender<HashMap<String, String>>) -> u8 {
        let launcher = LauncherReal::new(sender);
        let recipients = self
            .recipients_factory
            .make(Box::new(launcher), self.config.ui_port);
        let bind_message = DaemonBindMessage {
            to_ui_message_recipient: recipients.ui_gateway_to_sub,
            from_ui_message_recipient: recipients.ui_gateway_from_sub,
            from_ui_message_recipients: recipients.from_ui_subs,
            crash_notification_recipient: recipients.crash_notification_sub,
        };
        recipients.bind_message_subs.into_iter().for_each(|sub| {
            sub.try_send(bind_message.clone())
                .expect("DaemonBindMessage recipient is dead")
        });
        0
    }

    fn split(&mut self, system: SystemRunner, receiver: Receiver<HashMap<String, String>>) {
        system.run();
        let param_map = receiver.recv().expect("Daemon is dead");
        let param_vec = param_map
            .into_iter()
            .sorted_by_key(|(key, _)| key.to_string())
            .flat_map(|(key, value)| vec![format!("--{}", key), value])
            .collect_vec();
        self.rerunner.rerun(param_vec);
    }
}

#[cfg(test)]
mod tests {
    use super::*;
    use crate::daemon::{ChannelFactory, Recipients};
    use crate::node_configurator::node_configurator_initialization::InitializationConfig;
    use crate::node_test_utils::MockDirsWrapper;
    use crate::server_initializer::test_utils::LoggerInitializerWrapperMock;
    use crate::test_utils::recorder::{make_recorder, Recorder};
    use actix::System;
    use crossbeam_channel::unbounded;
    use masq_lib::test_utils::fake_stream_holder::FakeStreamHolder;
    use masq_lib::test_utils::utils::ensure_node_home_directory_exists;
    use masq_lib::utils::{find_free_port, localhost};
    use std::cell::RefCell;
    use std::iter::FromIterator;
    use std::net::{SocketAddr, TcpListener};
    use std::sync::{Arc, Mutex};
    use crate::daemon::daemonization::daemonizer::{DaemonizerError, DaemonHandle};

    struct RecipientsFactoryMock {
        make_params: Arc<Mutex<Vec<(Box<dyn Launcher>, u16)>>>,
        make_results: RefCell<Vec<Recipients>>,
    }

    impl RecipientsFactory for RecipientsFactoryMock {
        fn make(&self, launcher: Box<dyn Launcher>, ui_port: u16) -> Recipients {
            self.make_params.lock().unwrap().push((launcher, ui_port));
            self.make_results.borrow_mut().remove(0)
        }
    }

    impl RecipientsFactoryMock {
        fn new() -> Self {
            Self {
                make_params: Arc::new(Mutex::new(vec![])),
                make_results: RefCell::new(vec![]),
            }
        }

        fn make_result(self, result: Recipients) -> Self {
            self.make_results.borrow_mut().push(result);
            self
        }
    }

    struct ChannelFactoryMock {
        make_results: RefCell<
            Vec<(
                Sender<HashMap<String, String>>,
                Receiver<HashMap<String, String>>,
            )>,
        >,
    }

    impl ChannelFactory for ChannelFactoryMock {
        fn make(
            &self,
        ) -> (
            Sender<HashMap<String, String>>,
            Receiver<HashMap<String, String>>,
        ) {
            self.make_results.borrow_mut().remove(0)
        }
    }

    impl ChannelFactoryMock {
        pub fn new() -> ChannelFactoryMock {
            ChannelFactoryMock {
                make_results: RefCell::new(vec![]),
            }
        }

        pub fn _make_result(
            self,
            sender: Sender<HashMap<String, String>>,
            receiver: Receiver<HashMap<String, String>>,
        ) -> Self {
            self.make_results.borrow_mut().push((sender, receiver));
            self
        }
    }

    struct RerunnerMock {
        rerun_parameters: Arc<Mutex<Vec<Vec<String>>>>,
    }

    impl Rerunner for RerunnerMock {
        fn rerun(&self, args: Vec<String>) {
            self.rerun_parameters.lock().unwrap().push(args);
        }
    }

    impl RerunnerMock {
        fn new() -> RerunnerMock {
            RerunnerMock {
                rerun_parameters: Arc::new(Mutex::new(vec![])),
            }
        }

        fn rerun_parameters(mut self, params: &Arc<Mutex<Vec<Vec<String>>>>) -> Self {
            self.rerun_parameters = params.clone();
            self
        }
    }

    struct DaemonHandleFactoryMock {
        make_results: RefCell<Vec<Result<Box<dyn DaemonHandle>, DaemonizerError>>>,
    }

    impl DaemonHandleFactory for DaemonHandleFactoryMock {
        fn make(&self) -> Result<Box<dyn DaemonHandle>, DaemonizerError> {
            self.make_results.borrow_mut().remove(0)
        }
    }

    impl DaemonHandleFactoryMock {
        fn new () -> Self {
            Self {
                make_results: RefCell::new(vec![]),
            }
        }

        fn make_result (self, result: Result<Box<dyn DaemonHandle>, DaemonizerError>) -> Self {
            self.make_results.borrow_mut().push (result);
            self
        }
    }

    struct DaemonHandleMock {

    }

    impl DaemonHandle for DaemonHandleMock {
        fn signal_termination(&self) {
            unimplemented!()
        }

        fn finish_termination(&self) {
            unimplemented!()
        }
    }

    impl DaemonHandleMock {
        fn new () -> Self {
            Self {

            }
        }
    }

    #[test]
    fn bind_binds_everything_together() {
        let data_dir = ensure_node_home_directory_exists(
            "daemon_initializer",
            "bind_binds_everything_together",
        );
        let (ui_gateway, _, ui_gateway_recording_arc) = make_recorder();
        let (daemon, _, daemon_recording_arc) = make_recorder();
        let system = System::new("bind_binds_everything_together");
        let recipients = make_recipients(ui_gateway, daemon);
        let dirs_wrapper = MockDirsWrapper::new()
            .home_dir_result(Some(data_dir.clone()))
            .data_dir_result(Some(data_dir));
        let logger_initializer_wrapper = LoggerInitializerWrapperMock::new();
        let port = find_free_port();
        let config = InitializationConfig { ui_port: port };
        let channel_factory = ChannelFactoryMock::new();
        let addr_factory = RecipientsFactoryMock::new().make_result(recipients);
        let rerunner = RerunnerMock::new();
        let mut subject = DaemonInitializer::new(
            &dirs_wrapper,
            Box::new(logger_initializer_wrapper),
            config,
            Box::new(channel_factory),
            Box::new(addr_factory),
            Box::new(rerunner),
        );

        subject.bind(unbounded().0);

        System::current().stop();
        system.run();
        let ui_gateway_recording = ui_gateway_recording_arc.lock().unwrap();
        let daemon_recording = daemon_recording_arc.lock().unwrap();
        let _ = ui_gateway_recording.get_record::<DaemonBindMessage>(0);
        let _ = daemon_recording.get_record::<DaemonBindMessage>(0);
        assert_eq!(ui_gateway_recording.len(), 1);
        assert_eq!(daemon_recording.len(), 1);
    }

    #[test]
    fn split_accepts_parameters_upon_system_shutdown_and_calls_main_with_args() {
        let data_dir = ensure_node_home_directory_exists(
            "daemon_initializer",
            "split_accepts_parameters_upon_system_shutdown_and_calls_main_with_args",
        );
        let system =
            System::new("split_accepts_parameters_upon_system_shutdown_and_calls_main_with_args");
        let dirs_wrapper = MockDirsWrapper::new()
            .home_dir_result(Some(data_dir.clone()))
            .data_dir_result(Some(data_dir));
        let logger_initializer_wrapper = LoggerInitializerWrapperMock::new();
        let port = find_free_port();
        let config = InitializationConfig { ui_port: port };
        let (sender, receiver) = unbounded();
        let channel_factory = ChannelFactoryMock::new();
        let addr_factory = RecipientsFactoryMock::new();
        let rerun_parameters_arc = Arc::new(Mutex::new(vec![]));
        let rerunner = RerunnerMock::new().rerun_parameters(&rerun_parameters_arc);
        let mut subject = DaemonInitializer::new(
            &dirs_wrapper,
            Box::new(logger_initializer_wrapper),
            config,
            Box::new(channel_factory),
            Box::new(addr_factory),
            Box::new(rerunner),
        );
        let msg = HashMap::from_iter(
            vec![("address", "123 Main St."), ("name", "Billy")]
                .into_iter()
                .map(|(n, v)| (n.to_string(), v.to_string())),
        );
        sender.send(msg).unwrap();
        System::current().stop();

        subject.split(system, receiver);

        let mut rerun_parameters = rerun_parameters_arc.lock().unwrap();
        assert_eq!(
            rerun_parameters.remove(0),
            vec![
                "--address".to_string(),
                "123 Main St.".to_string(),
                "--name".to_string(),
                "Billy".to_string(),
            ]
        );
    }

    #[test]
    fn go_detects_already_running_daemon() {
        let data_dir = ensure_node_home_directory_exists(
            "daemon_initializer",
            "go_detects_already_running_daemon",
        );
        let dirs_wrapper = MockDirsWrapper::new()
            .home_dir_result(Some(data_dir.clone()))
            .data_dir_result(Some(data_dir));
        let logger_initializer_wrapper = LoggerInitializerWrapperMock::new();
        let port = find_free_port();
        let _listener = TcpListener::bind(SocketAddr::new(localhost(), port)).unwrap();
        let daemon_handle_factory = DaemonHandleFactoryMock::new()
            .make_result(Ok(Box::new (DaemonHandleMock::new())));
        let mut subject = DaemonInitializer::new(
            &dirs_wrapper,
            Box::new(logger_initializer_wrapper),
            InitializationConfig { ui_port: port },
            Box::new(ChannelFactoryMock::new()),
            Box::new(RecipientsFactoryMock::new()),
            Box::new(RerunnerMock::new()),
        );
        subject.daemon_handle_factory = Box::new(daemon_handle_factory);
        let mut holder = FakeStreamHolder::new();

        let result = subject.go(&mut holder.streams(), &[]);

        assert_eq!(result, 1);
        assert_eq! (holder.stderr.get_string(), format!("There appears to be a process already listening on port {}; are you sure there's not a Daemon already running?\n", port));
    }

    #[test]
    fn go_complains_about_unsuccessful_daemonization() {
        let data_dir = ensure_node_home_directory_exists(
            "daemon_initializer",
            "go_complains_about_unsuccessful_daemonization",
        );
        let dirs_wrapper = MockDirsWrapper::new()
            .home_dir_result(Some(data_dir.clone()))
            .data_dir_result(Some(data_dir));
        let logger_initializer_wrapper = LoggerInitializerWrapperMock::new();
        let port = find_free_port();
        let daemonizer_error = DaemonizerError::Other("booga".to_string());
        let daemon_handle_factory = DaemonHandleFactoryMock::new()
            .make_result(Err(daemonizer_error.clone()));
        let mut subject = DaemonInitializer::new(
            &dirs_wrapper,
            Box::new(logger_initializer_wrapper),
            InitializationConfig { ui_port: port },
            Box::new(ChannelFactoryMock::new()),
            Box::new(RecipientsFactoryMock::new()),
            Box::new(RerunnerMock::new()),
        );
        subject.daemon_handle_factory = Box::new (daemon_handle_factory);
        let mut holder = FakeStreamHolder::new();

        let result = subject.go(&mut holder.streams(), &[]);

        assert_eq!(result, 1);
        assert_eq! (holder.stderr.get_string(), format!("I could not daemonize the Daemon: {:?}\n", daemonizer_error));
    }

    fn make_recipients(ui_gateway: Recorder, daemon: Recorder) -> Recipients {
        let ui_gateway_addr = ui_gateway.start();
        let daemon_addr = daemon.start();
        Recipients {
            ui_gateway_from_sub: ui_gateway_addr.clone().recipient(),
            ui_gateway_to_sub: ui_gateway_addr.clone().recipient(),
            from_ui_subs: vec![
                daemon_addr.clone().recipient(),
                ui_gateway_addr.clone().recipient(),
            ],
            crash_notification_sub: daemon_addr.clone().recipient(),
            bind_message_subs: vec![daemon_addr.recipient(), ui_gateway_addr.recipient()],
        }
    }
}<|MERGE_RESOLUTION|>--- conflicted
+++ resolved
@@ -1,6 +1,13 @@
 // Copyright (c) 2019-2021, MASQ (https://masq.ai). All rights reserved.
 
 use crate::bootstrapper::RealUser;
+use crate::daemon::daemonization::daemonizer::DaemonHandleFactory;
+#[cfg(target_os = "linux")]
+use crate::daemon::daemonization::daemonizer_linux::DaemonHandleFactoryReal;
+#[cfg(target_os = "macos")]
+use crate::daemon::daemonization::daemonizer_macos::DaemonHandleFactoryReal;
+#[cfg(target_os = "windows")]
+use crate::daemon::daemonization::daemonizer_windows::DaemonHandleFactoryReal;
 use crate::daemon::launcher::LauncherReal;
 use crate::daemon::{
     ChannelFactory, ChannelFactoryReal, Daemon, DaemonBindMessage, Launcher, Recipients,
@@ -15,15 +22,8 @@
 use crossbeam_channel::{unbounded, Receiver, Sender};
 use flexi_logger::LevelFilter;
 use itertools::Itertools;
-use masq_lib::command::{StdStreams};
+use masq_lib::command::StdStreams;
 use std::collections::HashMap;
-use crate::daemon::daemonization::daemonizer::{DaemonHandleFactory};
-#[cfg(target_os = "linux")]
-use crate::daemon::daemonization::daemonizer_linux::DaemonHandleFactoryReal;
-#[cfg(target_os = "macos")]
-use crate::daemon::daemonization::daemonizer_macos::DaemonHandleFactoryReal;
-#[cfg(target_os = "windows")]
-use crate::daemon::daemonization::daemonizer_windows::DaemonHandleFactoryReal;
 
 pub trait RecipientsFactory {
     fn make(&self, launcher: Box<dyn Launcher>, ui_port: u16) -> Recipients;
@@ -70,7 +70,7 @@
 
 pub struct DaemonInitializer {
     config: InitializationConfig,
-    daemon_handle_factory: Box::<dyn DaemonHandleFactory>,
+    daemon_handle_factory: Box<dyn DaemonHandleFactory>,
     channel_factory: Box<dyn ChannelFactory>,
     recipients_factory: Box<dyn RecipientsFactory>,
     rerunner: Box<dyn Rerunner>,
@@ -79,27 +79,22 @@
 impl DaemonInitializer {
     pub fn go(mut self, streams: &mut StdStreams<'_>, _args: &[String]) -> u8 {
         if port_is_busy(self.config.ui_port) {
-<<<<<<< HEAD
             writeln!(streams.stderr, "There appears to be a process already listening on port {}; are you sure there's not a Daemon already running?", self.config.ui_port).expect("writeln failed");
-=======
-            short_writeln! (streams.stderr, "There appears to be a process already listening on port {}; are you sure there's not a Daemon already running?", self.config.ui_port);
->>>>>>> c71a6f52
             return 1;
         }
-        if let Err (e) = crate::daemon::daemonization::daemonizer::daemonize (
-            move || {
-                let _handle = self.daemon_handle_factory.make()?;
-                let system = System::new("daemon");
-                let (sender, receiver) = self.channel_factory.make();
-
-                self.bind(sender);
-
-                self.split(system, receiver);
-
-                Ok(())
-            }
-        ) {
-            writeln!(streams.stderr, "I could not daemonize the Daemon: {:?}", e).expect("writeln failed");
+        if let Err(e) = crate::daemon::daemonization::daemonizer::daemonize(move || {
+            let _handle = self.daemon_handle_factory.make()?;
+            let system = System::new("daemon");
+            let (sender, receiver) = self.channel_factory.make();
+
+            self.bind(sender);
+
+            self.split(system, receiver);
+
+            Ok(())
+        }) {
+            writeln!(streams.stderr, "I could not daemonize the Daemon: {:?}", e)
+                .expect("writeln failed");
             return 1;
         }
         0
@@ -148,7 +143,7 @@
         );
         DaemonInitializer {
             config,
-            daemon_handle_factory: Box::new (DaemonHandleFactoryReal::new()),
+            daemon_handle_factory: Box::new(DaemonHandleFactoryReal::new()),
             channel_factory,
             recipients_factory,
             rerunner,
@@ -188,6 +183,7 @@
 #[cfg(test)]
 mod tests {
     use super::*;
+    use crate::daemon::daemonization::daemonizer::{DaemonHandle, DaemonizerError};
     use crate::daemon::{ChannelFactory, Recipients};
     use crate::node_configurator::node_configurator_initialization::InitializationConfig;
     use crate::node_test_utils::MockDirsWrapper;
@@ -202,7 +198,6 @@
     use std::iter::FromIterator;
     use std::net::{SocketAddr, TcpListener};
     use std::sync::{Arc, Mutex};
-    use crate::daemon::daemonization::daemonizer::{DaemonizerError, DaemonHandle};
 
     struct RecipientsFactoryMock {
         make_params: Arc<Mutex<Vec<(Box<dyn Launcher>, u16)>>>,
@@ -301,21 +296,19 @@
     }
 
     impl DaemonHandleFactoryMock {
-        fn new () -> Self {
+        fn new() -> Self {
             Self {
                 make_results: RefCell::new(vec![]),
             }
         }
 
-        fn make_result (self, result: Result<Box<dyn DaemonHandle>, DaemonizerError>) -> Self {
-            self.make_results.borrow_mut().push (result);
+        fn make_result(self, result: Result<Box<dyn DaemonHandle>, DaemonizerError>) -> Self {
+            self.make_results.borrow_mut().push(result);
             self
         }
     }
 
-    struct DaemonHandleMock {
-
-    }
+    struct DaemonHandleMock {}
 
     impl DaemonHandle for DaemonHandleMock {
         fn signal_termination(&self) {
@@ -328,10 +321,8 @@
     }
 
     impl DaemonHandleMock {
-        fn new () -> Self {
-            Self {
-
-            }
+        fn new() -> Self {
+            Self {}
         }
     }
 
@@ -436,8 +427,8 @@
         let logger_initializer_wrapper = LoggerInitializerWrapperMock::new();
         let port = find_free_port();
         let _listener = TcpListener::bind(SocketAddr::new(localhost(), port)).unwrap();
-        let daemon_handle_factory = DaemonHandleFactoryMock::new()
-            .make_result(Ok(Box::new (DaemonHandleMock::new())));
+        let daemon_handle_factory =
+            DaemonHandleFactoryMock::new().make_result(Ok(Box::new(DaemonHandleMock::new())));
         let mut subject = DaemonInitializer::new(
             &dirs_wrapper,
             Box::new(logger_initializer_wrapper),
@@ -467,8 +458,8 @@
         let logger_initializer_wrapper = LoggerInitializerWrapperMock::new();
         let port = find_free_port();
         let daemonizer_error = DaemonizerError::Other("booga".to_string());
-        let daemon_handle_factory = DaemonHandleFactoryMock::new()
-            .make_result(Err(daemonizer_error.clone()));
+        let daemon_handle_factory =
+            DaemonHandleFactoryMock::new().make_result(Err(daemonizer_error.clone()));
         let mut subject = DaemonInitializer::new(
             &dirs_wrapper,
             Box::new(logger_initializer_wrapper),
@@ -477,13 +468,16 @@
             Box::new(RecipientsFactoryMock::new()),
             Box::new(RerunnerMock::new()),
         );
-        subject.daemon_handle_factory = Box::new (daemon_handle_factory);
+        subject.daemon_handle_factory = Box::new(daemon_handle_factory);
         let mut holder = FakeStreamHolder::new();
 
         let result = subject.go(&mut holder.streams(), &[]);
 
         assert_eq!(result, 1);
-        assert_eq! (holder.stderr.get_string(), format!("I could not daemonize the Daemon: {:?}\n", daemonizer_error));
+        assert_eq!(
+            holder.stderr.get_string(),
+            format!("I could not daemonize the Daemon: {:?}\n", daemonizer_error)
+        );
     }
 
     fn make_recipients(ui_gateway: Recorder, daemon: Recorder) -> Recipients {
