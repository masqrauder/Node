// Copyright (c) 2019-2020, MASQ (https://masq.ai) and/or its affiliates. All rights reserved.

use crate::command_factory::CommandFactoryError::{CommandSyntax, UnrecognizedSubcommand};
use crate::commands::change_password_command::ChangePasswordCommand;
use crate::commands::check_password_command::CheckPasswordCommand;
use crate::commands::commands_common::Command;
use crate::commands::crash_command::CrashCommand;
use crate::commands::descriptor_command::DescriptorCommand;
use crate::commands::generate_wallets_command::GenerateWalletsCommand;
use crate::commands::setup_command::SetupCommand;
use crate::commands::shutdown_command::ShutdownCommand;
use crate::commands::start_command::StartCommand;
use crate::commands::wallet_addresses::WalletAddressesCommand;

#[derive(Debug, PartialEq)]
pub enum CommandFactoryError {
    UnrecognizedSubcommand(String),
    CommandSyntax(String),
}

pub trait CommandFactory {
    fn make(&self, pieces: Vec<String>) -> Result<Box<dyn Command>, CommandFactoryError>;
}

#[derive(Default)]
pub struct CommandFactoryReal {}

impl CommandFactory for CommandFactoryReal {
    fn make(&self, pieces: Vec<String>) -> Result<Box<dyn Command>, CommandFactoryError> {
        let boxed_command: Box<dyn Command> = match pieces[0].as_str() {
<<<<<<< HEAD
            "change-password" => match ChangePasswordCommand::new(pieces) {
=======
            "change-password" => match ChangePasswordCommand::new_change(pieces) {
>>>>>>> 49382887
                Ok(command) => Box::new(command),
                Err(msg) => return Err(CommandSyntax(msg)),
            },
            "check-password" => match CheckPasswordCommand::new(pieces) {
                Ok(command) => Box::new(command),
<<<<<<< HEAD
                Err(msg) => return Err(CommandSyntax(msg)), //untested, error cannot be triggered as long as we allow passwords with white spaces
=======
                Err(msg) => return Err(CommandSyntax(msg)),
>>>>>>> 49382887
            },
            "crash" => match CrashCommand::new(pieces) {
                Ok(command) => Box::new(command),
                Err(msg) => return Err(CommandSyntax(msg)),
            },
            "descriptor" => Box::new(DescriptorCommand::new()),
            "generate-wallets" => match GenerateWalletsCommand::new(pieces) {
                Ok(command) => Box::new(command),
                Err(msg) => return Err(CommandSyntax(msg)),
            },
<<<<<<< HEAD
            "set-password" => match ChangePasswordCommand::new(pieces) {
=======
            "set-password" => match ChangePasswordCommand::new_set(pieces) {
>>>>>>> 49382887
                Ok(command) => Box::new(command),
                Err(msg) => return Err(CommandSyntax(msg)),
            },
            "setup" => match SetupCommand::new(pieces) {
                Ok(command) => Box::new(command),
                Err(msg) => return Err(CommandSyntax(msg)),
            },
            "shutdown" => Box::new(ShutdownCommand::new()),
            "start" => Box::new(StartCommand::new()),
            "wallet-addresses" => match WalletAddressesCommand::new(pieces) {
                Ok(command) => Box::new(command),
                Err(msg) => return Err(CommandSyntax(msg)),
            },
            unrecognized => return Err(UnrecognizedSubcommand(unrecognized.to_string())),
        };
        Ok(boxed_command)
    }
}

impl CommandFactoryReal {
    #[allow(dead_code)]
    pub fn new() -> Self {
        Self::default()
    }
}

#[cfg(test)]
mod tests {
    use super::*;
    use crate::command_factory::CommandFactoryError::UnrecognizedSubcommand;

    #[test]
    fn complains_about_unrecognized_subcommand() {
        let subject = CommandFactoryReal::new();

        let result = subject
            .make(vec!["booga".to_string(), "agoob".to_string()])
            .err()
            .unwrap();

        assert_eq!(result, UnrecognizedSubcommand("booga".to_string()));
    }

    #[test]
    fn factory_produces_change_password() {
        let subject = CommandFactoryReal::new();

        let command = subject
            .make(vec![
                "change-password".to_string(),
                "abracadabra".to_string(),
                "boringPassword".to_string(),
            ])
            .unwrap();

        assert_eq!(
            command
                .as_any()
                .downcast_ref::<ChangePasswordCommand>()
                .unwrap(),
            &ChangePasswordCommand {
                old_password: Some("abracadabra".to_string()),
                new_password: "boringPassword".to_string()
            }
        );
    }

    #[test]
    fn factory_complains_about_change_password_with_one_parameter() {
        let subject = CommandFactoryReal::new();
        let result = subject
            .make(vec![
                "change-password".to_string(),
                "abracadabra".to_string(),
            ])
            .err()
            .unwrap();

        let err = match result {
            CommandFactoryError::CommandSyntax(s) => s,
            x => panic!("Expected CommandSyntax error; got {:?}", x),
        };
        assert_eq!(
            err.contains("The following required arguments were not provided"),
            true,
            "{}",
            err
        );
    }

    #[test]
    fn factory_produces_check_password() {
        let subject = CommandFactoryReal::new();

        let result = subject
            .make(vec!["check-password".to_string(), "bonkers".to_string()])
            .unwrap();

        let check_password_command: &CheckPasswordCommand = result.as_any().downcast_ref().unwrap();
        assert_eq!(
            check_password_command,
            &CheckPasswordCommand {
                db_password_opt: Some("bonkers".to_string()),
            }
        );
    }

    #[test]
    fn complains_about_check_password_command_with_bad_syntax() {
        let subject = CommandFactoryReal::new();

        let result = subject.make(vec![
            "check-password".to_string(),
            "bonkers".to_string(),
            "invalid".to_string(),
        ]);

        match result {
            Err(CommandFactoryError::CommandSyntax(msg)) => {
                // Note: when run with MASQ/Node/ci/all.sh, msg contains escape sequences for color.
                assert_eq!(
                    msg.contains("which wasn't expected, or isn't valid in this context"),
                    true,
                    "{}",
                    msg
                )
            }
            x => panic!("Expected CommandSyntax error, got {:?}", x),
        }
    }

    #[test]
    fn complains_about_generate_wallets_command_with_bad_syntax() {
        let subject = CommandFactoryReal::new();

        let result = subject
            .make(vec![
                "generate-wallets".to_string(),
                "--invalid".to_string(),
                "password".to_string(),
            ])
            .err()
            .unwrap();

        let msg = match result {
            CommandSyntax(msg) => msg,
            x => panic!("Expected syntax error, got {:?}", x),
        };
        assert_eq!(msg.contains("Found argument"), true, "{}", msg);
        assert_eq!(msg.contains("--invalid"), true, "{}", msg);
        assert_eq!(
            msg.contains("which wasn't expected, or isn't valid in this context"),
            true,
            "{}",
            msg
        );
    }

    #[test]
    fn factory_produces_set_password() {
        let subject = CommandFactoryReal::new();

        let command = subject
            .make(vec!["set-password".to_string(), "abracadabra".to_string()])
            .unwrap();

        assert_eq!(
            command
                .as_any()
                .downcast_ref::<ChangePasswordCommand>()
                .unwrap(),
            &ChangePasswordCommand {
                old_password: None,
                new_password: "abracadabra".to_string()
            }
        );
    }

    #[test]
    fn complains_about_setup_command_with_bad_syntax() {
        let subject = CommandFactoryReal::new();

        let result = subject
            .make(vec!["setup".to_string(), "--booga".to_string()])
            .err()
            .unwrap();

        let msg = match result {
            CommandSyntax(msg) => msg,
            x => panic!("Expected syntax error, got {:?}", x),
        };
        assert_eq!(msg.contains("Found argument '"), true, "{}", msg);
        assert_eq!(msg.contains("--booga"), true, "{}", msg);
        assert_eq!(
            msg.contains("which wasn't expected, or isn't valid in this context"),
            true,
            "{}",
            msg
        );
    }
<<<<<<< HEAD

    #[test]
    fn complains_about_generate_wallets_command_with_bad_syntax() {
        let subject = CommandFactoryReal::new();

        let result = subject
            .make(vec![
                "generate-wallets".to_string(),
                "--invalid".to_string(),
                "password".to_string(),
            ])
            .err()
            .unwrap();

        let msg = match result {
            CommandSyntax(msg) => msg,
            x => panic!("Expected syntax error, got {:?}", x),
        };
        assert_eq!(msg.contains("Found argument"), true, "{}", msg);
        assert_eq!(msg.contains("--invalid"), true, "{}", msg);
        assert_eq!(
            msg.contains("which wasn't expected, or isn't valid in this context"),
            true,
            "{}",
            msg
        );
    }

    // Rust isn't a reflective enough language to allow easy test-driving of the make() method
    // here. Instead, we're driving the successful paths in commands_common by making real commands
    // and executing them.
=======
>>>>>>> 49382887
}<|MERGE_RESOLUTION|>--- conflicted
+++ resolved
@@ -28,21 +28,13 @@
 impl CommandFactory for CommandFactoryReal {
     fn make(&self, pieces: Vec<String>) -> Result<Box<dyn Command>, CommandFactoryError> {
         let boxed_command: Box<dyn Command> = match pieces[0].as_str() {
-<<<<<<< HEAD
-            "change-password" => match ChangePasswordCommand::new(pieces) {
-=======
             "change-password" => match ChangePasswordCommand::new_change(pieces) {
->>>>>>> 49382887
                 Ok(command) => Box::new(command),
                 Err(msg) => return Err(CommandSyntax(msg)),
             },
             "check-password" => match CheckPasswordCommand::new(pieces) {
                 Ok(command) => Box::new(command),
-<<<<<<< HEAD
-                Err(msg) => return Err(CommandSyntax(msg)), //untested, error cannot be triggered as long as we allow passwords with white spaces
-=======
-                Err(msg) => return Err(CommandSyntax(msg)),
->>>>>>> 49382887
+                Err(msg) => return Err(CommandSyntax(msg)),
             },
             "crash" => match CrashCommand::new(pieces) {
                 Ok(command) => Box::new(command),
@@ -53,11 +45,7 @@
                 Ok(command) => Box::new(command),
                 Err(msg) => return Err(CommandSyntax(msg)),
             },
-<<<<<<< HEAD
-            "set-password" => match ChangePasswordCommand::new(pieces) {
-=======
             "set-password" => match ChangePasswordCommand::new_set(pieces) {
->>>>>>> 49382887
                 Ok(command) => Box::new(command),
                 Err(msg) => return Err(CommandSyntax(msg)),
             },
@@ -258,7 +246,6 @@
             msg
         );
     }
-<<<<<<< HEAD
 
     #[test]
     fn complains_about_generate_wallets_command_with_bad_syntax() {
@@ -286,10 +273,4 @@
             msg
         );
     }
-
-    // Rust isn't a reflective enough language to allow easy test-driving of the make() method
-    // here. Instead, we're driving the successful paths in commands_common by making real commands
-    // and executing them.
-=======
->>>>>>> 49382887
 }