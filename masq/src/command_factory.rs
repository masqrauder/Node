--- conflicted
+++ resolved
@@ -13,11 +13,7 @@
 use crate::commands::setup_command::SetupCommand;
 use crate::commands::shutdown_command::ShutdownCommand;
 use crate::commands::start_command::StartCommand;
-<<<<<<< HEAD
-use crate::commands::wallet_addresses::WalletAddressesCommand;
-=======
 use crate::commands::wallet_addresses_command::WalletAddressesCommand;
->>>>>>> c71a6f52
 
 #[derive(Debug, PartialEq)]
 pub enum CommandFactoryError {
@@ -198,8 +194,6 @@
 
     #[test]
     fn factory_produces_set_password() {
-<<<<<<< HEAD
-=======
         let subject = CommandFactoryReal::new();
 
         let command = subject
@@ -283,7 +277,6 @@
 
     #[test]
     fn complains_about_configuration_command_with_bad_syntax() {
->>>>>>> c71a6f52
         let subject = CommandFactoryReal::new();
 
         let result = subject
@@ -337,36 +330,6 @@
     }
 
     #[test]
-<<<<<<< HEAD
-    fn complains_about_generate_wallets_command_with_bad_syntax() {
-        let subject = CommandFactoryReal::new();
-
-        let result = subject
-            .make(vec![
-                "generate-wallets".to_string(),
-                "--invalid".to_string(),
-                "password".to_string(),
-            ])
-            .err()
-            .unwrap();
-
-        let msg = match result {
-            CommandSyntax(msg) => msg,
-            x => panic!("Expected syntax error, got {:?}", x),
-        };
-        assert_eq!(msg.contains("Found argument"), true, "{}", msg);
-        assert_eq!(msg.contains("--invalid"), true, "{}", msg);
-        assert_eq!(
-            msg.contains("which wasn't expected, or isn't valid in this context"),
-            true,
-            "{}",
-            msg
-        );
-    }
-
-    #[test]
-=======
->>>>>>> c71a6f52
     fn testing_command_factory_with_good_command() {
         let subject = CommandFactoryReal::new();
 
