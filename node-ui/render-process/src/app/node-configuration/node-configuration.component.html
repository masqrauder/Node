--- conflicted
+++ resolved
@@ -83,28 +83,18 @@
                src="assets/images/questionmark_encircled.svg" height="16"
                width="16">
 
-<<<<<<< HEAD
           <p *ngIf="blockchainServiceUrlTooltipShown" id="blockchain-service-url-tooltip" class="node-config__clippy"
              style="top: -54px;">
             Configure a Blockchain Service URL e.g. https://ropsten.infura.io/v3/&lt;YOUR-PROJECT-ID&gt; or
             http://127.0.0.1:8545. For more information
             <span id="blockchain-service-url-help-link"
-                  (click)="openUrl('https://github.com/SubstratumNetwork/SubstratumNode/blob/master/node/docs/Blockchain-Service.md')">see</span>.
+                  (click)="openUrl('https://github.com/MASQ-Project/Node/blob/master/node/docs/Blockchain-Service.md')">see</span>.
           </p>
         </div>
       </div>
       <div class="node-config__display">
         <input id="blockchain-service-url" name="blockchain-service-url" type="text"
                formControlName="blockchainServiceUrl" [class.input-invalid]="blockchainServiceUrl.invalid">
-=======
-        <p *ngIf="blockchainServiceUrlTooltipShown" id="blockchain-service-url-tooltip" class="node-config__clippy"
-           style="top: -54px;">
-          Configure a Blockchain Service URL e.g. https://ropsten.infura.io/v3/&lt;YOUR-PROJECT-ID&gt; or
-          http://127.0.0.1:8545. For more information
-          <span id="blockchain-service-url-help-link"
-                (click)="openUrl('https://github.com/MASQ-Project/Node/blob/master/node/docs/Blockchain-Service.md')">see</span>.
-        </p>
->>>>>>> 129e426a
       </div>
 
       <ul id="blockchain-service-url-validation">
